#!/usr/bin/env python
# 
# File Name : bleu.py
#
# Description : Wrapper for BLEU scorer.
#
# Creation Date : 06-01-2015
<<<<<<< HEAD
# Last Modified : Thu Mar 19 09:39:21 2015
# Authors : Hao Fang <hfang@uw.edu> and Tsung-Yi Lin <tl483@cornell.edu>
=======
# Last Modified : Thu 19 Mar 2015 08:59:32 AM PDT
# Author : Hao Fang
>>>>>>> bf01c0fb

from bleu_scorer import BleuScorer


class Bleu:
    def __init__(self, n=4):
        # default compute Blue score up to 4
        self._n = n
        self._hypo_for_image = {}
        self.ref_for_image = {}

    def compute_score(self, gts, res):

        assert(gts.keys() == res.keys())
        imgIds = gts.keys()

        bleu_scorer = BleuScorer(n=self._n)
        for id in imgIds:
            hypo = res[id]
            ref = gts[id]

            # Sanity check.
            assert(type(hypo) is list)
            assert(len(hypo) == 1)
            assert(type(ref) is list)
            assert(len(ref) > 0)

            bleu_scorer += (hypo[0], ref)

        score, scores = bleu_scorer.compute_score(option='shortest')
        #score, scores = bleu_scorer.compute_score(option='closest')
        #score, scores = bleu_scorer.compute_score(option='average')

        # return (bleu, bleu_info)
        return score, scores

    def method(self):
        return "Bleu"<|MERGE_RESOLUTION|>--- conflicted
+++ resolved
@@ -5,13 +5,8 @@
 # Description : Wrapper for BLEU scorer.
 #
 # Creation Date : 06-01-2015
-<<<<<<< HEAD
-# Last Modified : Thu Mar 19 09:39:21 2015
+# Last Modified : Thu Mar 19 09:40:45 2015
 # Authors : Hao Fang <hfang@uw.edu> and Tsung-Yi Lin <tl483@cornell.edu>
-=======
-# Last Modified : Thu 19 Mar 2015 08:59:32 AM PDT
-# Author : Hao Fang
->>>>>>> bf01c0fb
 
 from bleu_scorer import BleuScorer
 
